--- conflicted
+++ resolved
@@ -67,12 +67,10 @@
 
 Note: TFLite may not work in the iOS simulator. It's recommended that you test with a physical device.
 
-<<<<<<< HEAD
 When creating a release archive (IPA), the symbols are stripped by Xcode, so the command `flutter build ipa` may throw a `Failed to lookup symbol ... symbol not found` error. To work around this:
 
 1. In Xcode, go to **Target Runner > Build Settings > Strip Style**
 2. Change from **All Symbols** to **Non-Global Symbols**
-=======
 ### MacOS
 
 For MacOS a TensorFlow Lite dynamic library needs to be added to the project manually.
@@ -86,7 +84,6 @@
 `lipo -create arm64/libtensorflowlite_c.dylib x86/libtensorflowlite_c.dylib -output libtensorflowlite_c.dylib`
 
 As a second step, the library needs to be added to your application's XCode project. For this, you can follow the step 1 and 2 of the [official Flutter guide on adding dynamic libraries](https://docs.flutter.dev/platform-integration/macos/c-interop#compiled-dynamic-library-macos).
->>>>>>> 7b4522e1
 
 ## TFLite Flutter Helper Library
 
